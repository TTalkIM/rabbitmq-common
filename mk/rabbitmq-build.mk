--- conflicted
+++ resolved
@@ -19,22 +19,6 @@
 #
 # The space before `~r//` is apparently required. Otherwise, Elixir
 # complains with "unexpected token "~"".
-<<<<<<< HEAD
-
-ELIXIR_LIB_DIR := $(shell elixir -e 'IO.puts(Regex.replace( ~r/^([a-zA-Z]):/, to_string(:code.lib_dir(:elixir)), "/\\1"))')
-ifeq ($(ERL_LIBS),)
-ERL_LIBS := $(ELIXIR_LIB_DIR)
-else
-ERL_LIBS := $(ERL_LIBS):$(ELIXIR_LIB_DIR)
-endif
-
-TEST_ERLC_OPTS += +nowarn_export_all
-
-# Add the CLI ebin directory to the code path for the compiler: plugin
-# CLI extensions may access behaviour modules defined in this directory.
-RMQ_ERLC_OPTS += -pa $(DEPS_DIR)/rabbitmq_cli/_build/dev/lib/rabbitmqctl/ebin
-
-=======
 
 ELIXIR_LIB_DIR := $(shell elixir -e 'IO.puts(Regex.replace( ~r/^([a-zA-Z]):/, to_string(:code.lib_dir(:elixir)), "/\\1"))')
 ifeq ($(ERL_LIBS),)
@@ -51,7 +35,6 @@
 RMQ_ERLC_OPTS += -pa $(DEPS_DIR)/rabbitmq_cli/_build/dev/lib/rabbitmqctl/ebin
 endif
 
->>>>>>> 0fd64d76
 # Add Lager parse_transform module and our default Lager extra sinks.
 LAGER_EXTRA_SINKS += rabbit_log \
 		     rabbit_log_channel \
