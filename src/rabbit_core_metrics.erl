%% The contents of this file are subject to the Mozilla Public License
%% Version 1.1 (the "License"); you may not use this file except in
%% compliance with the License. You may obtain a copy of the License
%% at http://www.mozilla.org/MPL/
%%
%% Software distributed under the License is distributed on an "AS IS"
%% basis, WITHOUT WARRANTY OF ANY KIND, either express or implied. See
%% the License for the specific language governing rights and
%% limitations under the License.
%%
%% The Original Code is RabbitMQ.
%%
%% The Initial Developer of the Original Code is GoPivotal, Inc.
%% Copyright (c) 2007-2017 Pivotal Software, Inc.  All rights reserved.
%%

-module(rabbit_core_metrics).

-include("rabbit_core_metrics.hrl").

-export([init/0]).
-export([terminate/0]).

-export([connection_created/2,
         connection_closed/1,
         connection_stats/2,
         connection_stats/4]).

-export([channel_created/2,
         channel_closed/1,
         channel_stats/2,
         channel_stats/3,
         channel_stats/4,
         channel_queue_down/1,
         channel_queue_exchange_down/1,
         channel_exchange_down/1]).

-export([consumer_created/7,
         consumer_deleted/3]).

-export([queue_stats/2,
         queue_stats/5,
         queue_deleted/1]).

-export([node_stats/2]).

-export([node_node_stats/2]).

-export([gen_server2_stats/2,
         gen_server2_deleted/1,
         get_gen_server2_stats/1]).

-export([delete/2]).

%%----------------------------------------------------------------------------
%% Types
%%----------------------------------------------------------------------------
-type(channel_stats_id() :: pid() |
			    {pid(),
			     {rabbit_amqqueue:name(), rabbit_exchange:name()}} |
			    {pid(), rabbit_amqqueue:name()} |
			    {pid(), rabbit_exchange:name()}).

-type(channel_stats_type() :: queue_exchange_stats | queue_stats |
			      exchange_stats | reductions).
%%----------------------------------------------------------------------------
%% Specs
%%----------------------------------------------------------------------------
-spec init() -> ok.
-spec connection_created(pid(), rabbit_types:infos()) -> ok.
-spec connection_closed(pid()) -> ok.
-spec connection_stats(pid(), rabbit_types:infos()) -> ok.
-spec connection_stats(pid(), integer(), integer(), integer()) -> ok.
-spec channel_created(pid(), rabbit_types:infos()) -> ok.
-spec channel_closed(pid()) -> ok.
-spec channel_stats(pid(), rabbit_types:infos()) -> ok.
-spec channel_stats(channel_stats_type(), channel_stats_id(),
                    rabbit_types:infos() | integer()) -> ok.
-spec channel_queue_down({pid(), rabbit_amqqueue:name()}) -> ok.
-spec channel_queue_exchange_down({pid(), {rabbit_amqqueue:name(),
                                   rabbit_exchange:name()}}) -> ok.
-spec channel_exchange_down({pid(), rabbit_exchange:name()}) -> ok.
-spec consumer_created(pid(), binary(), boolean(), boolean(),
                       rabbit_amqqueue:name(), integer(), list()) -> ok.
-spec consumer_deleted(pid(), binary(), rabbit_amqqueue:name()) -> ok.
-spec queue_stats(rabbit_amqqueue:name(), rabbit_types:infos()) -> ok.
-spec queue_stats(rabbit_amqqueue:name(), integer(), integer(), integer(),
                  integer()) -> ok.
-spec node_stats(atom(), rabbit_types:infos()) -> ok.
-spec node_node_stats({node(), node()}, rabbit_types:infos()) -> ok.
-spec gen_server2_stats(pid(), integer()) -> ok.
-spec gen_server2_deleted(pid()) -> ok.
-spec get_gen_server2_stats(pid()) -> integer() | 'not_found'.
-spec delete(atom(), any()) -> ok.
%%----------------------------------------------------------------------------
%% Storage of the raw metrics in RabbitMQ core. All the processing of stats
%% is done by the management plugin.
%%----------------------------------------------------------------------------
%%----------------------------------------------------------------------------
%% API
%%----------------------------------------------------------------------------
init() ->
<<<<<<< HEAD
    [ets:new(Table, [Type, public, named_table, {write_concurrency, true},
                     {read_concurrency, true}])
     || {Table, Type} <- ?CORE_TABLES ++ ?CORE_EXTRA_TABLES ++ [{quorum_mapping, set}]],
=======
    _ = [ets:new(Table, [Type, public, named_table, {write_concurrency, true},
                         {read_concurrency, true}])
         || {Table, Type} <- ?CORE_TABLES ++ ?CORE_EXTRA_TABLES],
>>>>>>> 8462581b
    ok.

terminate() ->
    [ets:delete(Table)
     || {Table, _Type} <- ?CORE_TABLES ++ ?CORE_EXTRA_TABLES],
    ok.

connection_created(Pid, Infos) ->
    ets:insert(connection_created, {Pid, Infos}),
    ok.

connection_closed(Pid) ->
    ets:delete(connection_created, Pid),
    ets:delete(connection_metrics, Pid),
    %% Delete marker
    ets:update_element(connection_coarse_metrics, Pid, {5, 1}),
    ok.

connection_stats(Pid, Infos) ->
    ets:insert(connection_metrics, {Pid, Infos}),
    ok.

connection_stats(Pid, Recv_oct, Send_oct, Reductions) ->
    %% Includes delete marker
    ets:insert(connection_coarse_metrics, {Pid, Recv_oct, Send_oct, Reductions, 0}),
    ok.

channel_created(Pid, Infos) ->
    ets:insert(channel_created, {Pid, Infos}),
    ok.

channel_closed(Pid) ->
    ets:delete(channel_created, Pid),
    ets:delete(channel_metrics, Pid),
    ets:delete(channel_process_metrics, Pid),
    ok.

channel_stats(Pid, Infos) ->
    ets:insert(channel_metrics, {Pid, Infos}),
    ok.

channel_stats(reductions, Id, Value) ->
    ets:insert(channel_process_metrics, {Id, Value}),
    ok.

channel_stats(exchange_stats, publish, Id, Value) ->
    %% Includes delete marker
    _ = ets:update_counter(channel_exchange_metrics, Id, {2, Value}, {Id, 0, 0, 0, 0}),
    ok;
channel_stats(exchange_stats, confirm, Id, Value) ->
    %% Includes delete marker
    _ = ets:update_counter(channel_exchange_metrics, Id, {3, Value}, {Id, 0, 0, 0, 0}),
    ok;
channel_stats(exchange_stats, return_unroutable, Id, Value) ->
    %% Includes delete marker
    _ = ets:update_counter(channel_exchange_metrics, Id, {4, Value}, {Id, 0, 0, 0, 0}),
    ok;
channel_stats(queue_exchange_stats, publish, Id, Value) ->
    %% Includes delete marker
    _ = ets:update_counter(channel_queue_exchange_metrics, Id, Value, {Id, 0, 0}),
    ok;
channel_stats(queue_stats, get, Id, Value) ->
    %% Includes delete marker
    _ = ets:update_counter(channel_queue_metrics, Id, {2, Value}, {Id, 0, 0, 0, 0, 0, 0, 0}),
    ok;
channel_stats(queue_stats, get_no_ack, Id, Value) ->
    %% Includes delete marker
    _ = ets:update_counter(channel_queue_metrics, Id, {3, Value}, {Id, 0, 0, 0, 0, 0, 0, 0}),
    ok;
channel_stats(queue_stats, deliver, Id, Value) ->
    %% Includes delete marker
    _ = ets:update_counter(channel_queue_metrics, Id, {4, Value}, {Id, 0, 0, 0, 0, 0, 0, 0}),
    ok;
channel_stats(queue_stats, deliver_no_ack, Id, Value) ->
    %% Includes delete marker
    _ = ets:update_counter(channel_queue_metrics, Id, {5, Value}, {Id, 0, 0, 0, 0, 0, 0, 0}),
    ok;
channel_stats(queue_stats, redeliver, Id, Value) ->
    %% Includes delete marker
    _ = ets:update_counter(channel_queue_metrics, Id, {6, Value}, {Id, 0, 0, 0, 0, 0, 0, 0}),
    ok;
channel_stats(queue_stats, ack, Id, Value) ->
    %% Includes delete marker
    _ = ets:update_counter(channel_queue_metrics, Id, {7, Value}, {Id, 0, 0, 0, 0, 0, 0, 0}),
    ok.

delete(Table, Key) ->
    ets:delete(Table, Key),
    ok.

channel_queue_down(Id) ->
    %% Delete marker
    ets:update_element(channel_queue_metrics, Id, {8, 1}),
    ok.

channel_queue_exchange_down(Id) ->
    %% Delete marker
    ets:update_element(channel_queue_exchange_metrics, Id, {3, 1}),
    ok.

channel_exchange_down(Id) ->
    %% Delete marker
    ets:update_element(channel_exchange_metrics, Id, {5, 1}),
    ok.

consumer_created(ChPid, ConsumerTag, ExclusiveConsume, AckRequired, QName,
                 PrefetchCount, Args) ->
    ets:insert(consumer_created, {{QName, ChPid, ConsumerTag}, ExclusiveConsume,
                                   AckRequired, PrefetchCount, Args}),
    ok.

consumer_deleted(ChPid, ConsumerTag, QName) ->
    ets:delete(consumer_created, {QName, ChPid, ConsumerTag}),
    ok.

queue_stats(Name, Infos) ->
    %% Includes delete marker
    ets:insert(queue_metrics, {Name, Infos, 0}),
    ok.

queue_stats(Name, MessagesReady, MessagesUnacknowledge, Messages, Reductions) ->
    ets:insert(queue_coarse_metrics, {Name, MessagesReady, MessagesUnacknowledge,
                                      Messages, Reductions}),
    ok.

queue_deleted(Name) ->
    ets:delete(queue_coarse_metrics, Name),
    %% Delete markers
    ets:update_element(queue_metrics, Name, {3, 1}),
    CQX = ets:select(channel_queue_exchange_metrics, match_spec_cqx(Name)),
    lists:foreach(fun(Key) ->
                          ets:update_element(channel_queue_exchange_metrics, Key, {3, 1})
                  end, CQX),
    CQ = ets:select(channel_queue_metrics, match_spec_cq(Name)),
    lists:foreach(fun(Key) ->
                          ets:update_element(channel_queue_metrics, Key, {8, 1})
                  end, CQ).

node_stats(persister_metrics, Infos) ->
    ets:insert(node_persister_metrics, {node(), Infos}),
    ok;
node_stats(coarse_metrics, Infos) ->
    ets:insert(node_coarse_metrics, {node(), Infos}),
    ok;
node_stats(node_metrics, Infos) ->
    ets:insert(node_metrics, {node(), Infos}),
    ok.

node_node_stats(Id, Infos) ->
    ets:insert(node_node_metrics, {Id, Infos}),
    ok.

match_spec_cqx(Id) ->
    [{{{'$2', {'$1', '$3'}}, '_', '_'}, [{'==', {Id}, '$1'}], [{{'$2', {{'$1', '$3'}}}}]}].

match_spec_cq(Id) ->
    [{{{'$2', '$1'}, '_', '_', '_', '_', '_', '_', '_'}, [{'==', {Id}, '$1'}], [{{'$2', '$1'}}]}].

gen_server2_stats(Pid, BufferLength) ->
    ets:insert(gen_server2_metrics, {Pid, BufferLength}),
    ok.

gen_server2_deleted(Pid) ->
    ets:delete(gen_server2_metrics, Pid),
    ok.

get_gen_server2_stats(Pid) ->
    case ets:lookup(gen_server2_metrics, Pid) of
        [{Pid, BufferLength}] ->
            BufferLength;
        [] ->
            not_found
    end.<|MERGE_RESOLUTION|>--- conflicted
+++ resolved
@@ -100,15 +100,9 @@
 %% API
 %%----------------------------------------------------------------------------
 init() ->
-<<<<<<< HEAD
     [ets:new(Table, [Type, public, named_table, {write_concurrency, true},
                      {read_concurrency, true}])
      || {Table, Type} <- ?CORE_TABLES ++ ?CORE_EXTRA_TABLES ++ [{quorum_mapping, set}]],
-=======
-    _ = [ets:new(Table, [Type, public, named_table, {write_concurrency, true},
-                         {read_concurrency, true}])
-         || {Table, Type} <- ?CORE_TABLES ++ ?CORE_EXTRA_TABLES],
->>>>>>> 8462581b
     ok.
 
 terminate() ->
