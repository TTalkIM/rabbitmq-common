--- conflicted
+++ resolved
@@ -45,11 +45,7 @@
     Ref = make_ref(),
     {Pid, MRef} = spawn_monitor(
                     fun () -> Self ! {Ref, net_adm:names(Hostname)} end),
-<<<<<<< HEAD
-    timer:exit_after(?EPMD_TIMEOUT, Pid, timeout),
-=======
     _ = timer:exit_after(?EPMD_TIMEOUT, Pid, timeout),
->>>>>>> 0fd64d76
     receive
         {Ref, Names}                         -> erlang:demonitor(MRef, [flush]),
                                                 Names;
